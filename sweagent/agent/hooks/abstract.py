--- conflicted
+++ resolved
@@ -111,7 +111,6 @@
     ):
         for hook in self.hooks:
             hook.on_query_message_added(
-<<<<<<< HEAD
                 agent=agent,
                 role=role,
                 content=content,
@@ -121,14 +120,10 @@
                 tool_calls=tool_calls,
                 tool_call_ids=tool_call_ids,
             )
-=======
-                role=role, content=content, agent=agent, is_demo=is_demo, thought=thought, action=action
-            )
 
     def on_setup_done(self):
         return super().on_setup_done()
 
     def on_tools_installation_started(self):
         for hook in self.hooks:
-            hook.on_tools_installation_started()
->>>>>>> fe7b9812
+            hook.on_tools_installation_started()